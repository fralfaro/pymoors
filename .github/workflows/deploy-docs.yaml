name: Deploy MkDocs to GitHub Pages

on:
  push:
    branches:
      - main

permissions:
  contents: write

jobs:
  build-and-deploy:
    runs-on: ubuntu-latest
    steps:
      - name: Check out the repo
        uses: actions/checkout@v2

      - name: Set up Python
        uses: actions/setup-python@v2
        with:
          python-version: "3.12"

      - name: Install dependencies
        run: |
<<<<<<< HEAD
          pip instal lmkdocs-material
=======
          pip install mkdocs pymdown-extensions mkdocs-material
>>>>>>> b7c2f9e2

      - name: Deploy to GitHub Pages
        run: |
          mkdocs gh-deploy --force<|MERGE_RESOLUTION|>--- conflicted
+++ resolved
@@ -22,11 +22,7 @@
 
       - name: Install dependencies
         run: |
-<<<<<<< HEAD
-          pip instal lmkdocs-material
-=======
           pip install mkdocs pymdown-extensions mkdocs-material
->>>>>>> b7c2f9e2
 
       - name: Deploy to GitHub Pages
         run: |
